--- conflicted
+++ resolved
@@ -31,26 +31,6 @@
     LOG(ERROR) << "Error connecting trajectory service.";
     return nullptr;
   }
-
-  auto srv = std::make_shared<cartographer_ros_msgs::srv::SubmapQuery::Request>();
-  srv->trajectory_id = submap_id.trajectory_id;
-  srv->submap_index = submap_id.submap_index;
-  auto future = client->async_send_request(srv);
-  auto status = future.wait_for(std::chrono::seconds(7));
-  // NOTE: you cannot call this from the same thread that is running the node spinner!
-  // this will block that thread and it won't complete with out spinning!
-  if (status != std::future_status::ready) {
-    LOG(ERROR) << "Error querying trajectory service.";
-    return nullptr;
-  }
-<<<<<<< HEAD
-  auto result = future.get();
-  std::string compressed_cells(result->cells.begin(),
-                               result->cells.end());
-  std::string cells;
-  ::cartographer::common::FastGunzipString(compressed_cells, &cells);
-  const int num_pixels = result->width * result->height;
-=======
   CHECK(!srv.response.textures.empty());
   // TODO(gaschler): Forward all the textures.
   const auto& texture = srv.response.textures[0];
@@ -58,24 +38,11 @@
   std::string cells;
   ::cartographer::common::FastGunzipString(compressed_cells, &cells);
   const int num_pixels = texture.width * texture.height;
->>>>>>> d5e66472
   CHECK_EQ(cells.size(), 2 * num_pixels);
   std::vector<char> intensity;
   intensity.reserve(num_pixels);
   std::vector<char> alpha;
   alpha.reserve(num_pixels);
-<<<<<<< HEAD
-  for (int i = 0; i < result->height; ++i) {
-    for (int j = 0; j < result->width; ++j) {
-      intensity.push_back(cells[(i * result->width + j) * 2]);
-      alpha.push_back(cells[(i * result->width + j) * 2 + 1]);
-    }
-  }
-  return ::cartographer::common::make_unique<SubmapTexture>(SubmapTexture{
-      result->submap_version, intensity, alpha, result->width,
-      result->height, result->resolution,
-      ToRigid3d(result->slice_pose)});
-=======
   for (int i = 0; i < texture.height; ++i) {
     for (int j = 0; j < texture.width; ++j) {
       intensity.push_back(cells[(i * texture.width + j) * 2]);
@@ -85,7 +52,6 @@
   return ::cartographer::common::make_unique<SubmapTexture>(SubmapTexture{
       srv.response.submap_version, intensity, alpha, texture.width,
       texture.height, texture.resolution, ToRigid3d(texture.slice_pose)});
->>>>>>> d5e66472
 }
 
 }  // namespace cartographer_ros