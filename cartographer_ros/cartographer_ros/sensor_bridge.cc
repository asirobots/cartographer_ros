--- conflicted
+++ resolved
@@ -128,12 +128,7 @@
 }
 
 void SensorBridge::HandleImuMessage(const string& sensor_id,
-<<<<<<< HEAD
                                     const sensor_msgs::msg::Imu::ConstSharedPtr& msg) {
-  CHECK_NE(msg->linear_acceleration_covariance[0], -1);
-  CHECK_NE(msg->angular_velocity_covariance[0], -1);
-=======
-                                    const sensor_msgs::Imu::ConstPtr& msg) {
   CHECK_NE(msg->linear_acceleration_covariance[0], -1)
       << "Your IMU data claims to not contain linear acceleration measurements "
          "by setting linear_acceleration_covariance[0] to -1. Cartographer "
@@ -145,7 +140,6 @@
          "requires this data to work. See "
          "http://docs.ros.org/api/sensor_msgs/html/msg/Imu.html.";
 
->>>>>>> 6b147dd4
   const carto::common::Time time = FromRos(msg->header.stamp);
   const auto sensor_to_tracking = tf_bridge_.LookupToTracking(
       time, CheckNoLeadingSlash(msg->header.frame_id));
