/*
 * Copyright 2016 The Cartographer Authors
 *
 * Licensed under the Apache License, Version 2.0 (the "License");
 * you may not use this file except in compliance with the License.
 * You may obtain a copy of the License at
 *
 *      http://www.apache.org/licenses/LICENSE-2.0
 *
 * Unless required by applicable law or agreed to in writing, software
 * distributed under the License is distributed on an "AS IS" BASIS,
 * WITHOUT WARRANTIES OR CONDITIONS OF ANY KIND, either express or implied.
 * See the License for the specific language governing permissions and
 * limitations under the License.
 */

#include "cartographer_ros/msg_conversion.h"

#include "cartographer/common/port.h"
#include "cartographer/common/time.h"
#include "cartographer/transform/proto/transform.pb.h"
#include "cartographer/transform/transform.h"
#include "cartographer_ros/time_conversion.h"
#include "geometry_msgs/msg/pose.hpp"
#include "geometry_msgs/msg/quaternion.hpp"
#include "geometry_msgs/msg/transform.hpp"
#include "geometry_msgs/msg/transform_stamped.hpp"
#include "geometry_msgs/msg/vector3.hpp"
#include "glog/logging.h"
#include "sensor_msgs/msg/imu.hpp"
#include "sensor_msgs/msg/laser_scan.hpp"
#include "sensor_msgs/msg/multi_echo_laser_scan.hpp"
#include "sensor_msgs/msg/point_cloud2.hpp"

namespace cartographer_ros {

namespace {

// The ros::sensor_msgs::PointCloud2 binary data contains 4 floats for each
// point. The last one must be this value or RViz is not showing the point cloud
// properly.
constexpr float kPointCloudComponentFourMagic = 1.;

using ::cartographer::transform::Rigid3d;
using ::cartographer::kalman_filter::PoseCovariance;
using ::cartographer::sensor::PointCloudWithIntensities;

sensor_msgs::msg::PointCloud2 PreparePointCloud2Message(const int64 timestamp,
                                                   const string& frame_id,
                                                   const int num_points) {
  sensor_msgs::msg::PointCloud2 msg;
  msg.header.stamp = ToRos(::cartographer::common::FromUniversal(timestamp));
  msg.header.frame_id = frame_id;
  msg.height = 1;
  msg.width = num_points;
  msg.fields.resize(3);
  msg.fields[0].name = "x";
  msg.fields[0].offset = 0;
  msg.fields[0].datatype = 7;
  msg.fields[0].count = 1;
  msg.fields[1].name = "y";
  msg.fields[1].offset = 4;
  msg.fields[1].datatype = 7;
  msg.fields[1].count = 1;
  msg.fields[2].name = "z";
  msg.fields[2].offset = 8;
  msg.fields[2].datatype = 7;
  msg.fields[2].count = 1;
  msg.is_bigendian = false;
  msg.point_step = 16;
  msg.row_step = 16 * msg.width;
  msg.is_dense = true;
  msg.data.resize(16 * num_points);
  return msg;
}

<<<<<<< HEAD
}  // namespace

sensor_msgs::msg::MultiEchoLaserScan ToMultiEchoLaserScanMessage(
    const int64 timestamp, const string& frame_id,
    const ::cartographer::sensor::proto::LaserScan& laser_scan) {
  sensor_msgs::msg::MultiEchoLaserScan msg;
  msg.header.stamp = ToRos(::cartographer::common::FromUniversal(timestamp));
  msg.header.frame_id = frame_id;
=======
// For sensor_msgs::LaserScan.
bool HasEcho(float) { return true; }
>>>>>>> 6b147dd4

float GetFirstEcho(float range) { return range; }

// For sensor_msgs::MultiEchoLaserScan.
bool HasEcho(const sensor_msgs::LaserEcho& echo) {
  return !echo.echoes.empty();
}

<<<<<<< HEAD
sensor_msgs::msg::LaserScan ToLaserScan(
    const int64 timestamp, const string& frame_id,
    const ::cartographer::sensor::proto::LaserScan& laser_scan) {
  sensor_msgs::msg::LaserScan msg;
  msg.header.stamp = ToRos(::cartographer::common::FromUniversal(timestamp));
  msg.header.frame_id = frame_id;

  msg.angle_min = laser_scan.angle_min();
  msg.angle_max = laser_scan.angle_max();
  msg.angle_increment = laser_scan.angle_increment();
  msg.time_increment = laser_scan.time_increment();
  msg.scan_time = laser_scan.scan_time();
  msg.range_min = laser_scan.range_min();
  msg.range_max = laser_scan.range_max();
=======
float GetFirstEcho(const sensor_msgs::LaserEcho& echo) {
  return echo.echoes[0];
}
>>>>>>> 6b147dd4

// For sensor_msgs::LaserScan and sensor_msgs::MultiEchoLaserScan.
template <typename LaserMessageType>
PointCloudWithIntensities LaserScanToPointCloudWithIntensities(
    const LaserMessageType& msg) {
  CHECK_GE(msg.range_min, 0.f);
  CHECK_GE(msg.range_max, msg.range_min);
  if (msg.angle_increment > 0.f) {
    CHECK_GT(msg.angle_max, msg.angle_min);
  } else {
    CHECK_GT(msg.angle_min, msg.angle_max);
  }
  PointCloudWithIntensities point_cloud;
  float angle = msg.angle_min;
  for (size_t i = 0; i < msg.ranges.size(); ++i) {
    const auto& echoes = msg.ranges[i];
    if (HasEcho(echoes)) {
      const float first_echo = GetFirstEcho(echoes);
      if (msg.range_min <= first_echo && first_echo <= msg.range_max) {
        const Eigen::AngleAxisf rotation(angle, Eigen::Vector3f::UnitZ());
        point_cloud.points.push_back(rotation *
                                     (first_echo * Eigen::Vector3f::UnitX()));
        if (msg.intensities.size() > 0) {
          CHECK_EQ(msg.intensities.size(), msg.ranges.size());
          const auto& echo_intensities = msg.intensities[i];
          CHECK(HasEcho(echo_intensities));
          point_cloud.intensities.push_back(GetFirstEcho(echo_intensities));
        } else {
          point_cloud.intensities.push_back(0.f);
        }
      }
    }
    angle += msg.angle_increment;
  }
  return point_cloud;
}

<<<<<<< HEAD
sensor_msgs::msg::PointCloud2 ToPointCloud2Message(
=======
}  // namespace

sensor_msgs::PointCloud2 ToPointCloud2Message(
>>>>>>> 6b147dd4
    const int64 timestamp, const string& frame_id,
    const ::cartographer::sensor::PointCloud& point_cloud) {
  auto msg = PreparePointCloud2Message(timestamp, frame_id, point_cloud.size());

  size_t offset = 0;
  float * const data = reinterpret_cast<float*>(&msg.data[0]);
  for (const auto& point : point_cloud) {
    data[offset++] = point.x();
    data[offset++] = point.y();
    data[offset++] = point.z();
    data[offset++] = kPointCloudComponentFourMagic;
  }

  return msg;
}

<<<<<<< HEAD
sensor_msgs::msg::PointCloud2 ToPointCloud2Message(
    const int64 timestamp, const string& frame_id,
    const ::cartographer::sensor::proto::RangeData& range_data) {
  CHECK(::cartographer::transform::ToEigen(range_data.origin()).norm() == 0)
      << "Trying to convert a range_data that is not at the origin.";

  const auto& point_cloud = range_data.point_cloud();
  CHECK_EQ(point_cloud.x_size(), point_cloud.y_size());
  CHECK_EQ(point_cloud.x_size(), point_cloud.z_size());
  const auto num_points = point_cloud.x_size();

  auto msg = PreparePointCloud2Message(timestamp, frame_id, num_points);

  size_t offset = 0;
  float * const data = reinterpret_cast<float*>(&msg.data[0]);
  for (int i = 0; i < num_points; ++i) {
    data[offset++] = point_cloud.x(i);
    data[offset++] = point_cloud.y(i);
    data[offset++] = point_cloud.z(i);
    data[offset++] = kPointCloudComponentFourMagic;
  }

  return msg;
}

::cartographer::sensor::proto::LaserScan ToCartographer(
    const sensor_msgs::msg::LaserScan& msg) {
  ::cartographer::sensor::proto::LaserScan proto;
  proto.set_angle_min(msg.angle_min);
  proto.set_angle_max(msg.angle_max);
  proto.set_angle_increment(msg.angle_increment);
  proto.set_time_increment(msg.time_increment);
  proto.set_scan_time(msg.scan_time);
  proto.set_range_min(msg.range_min);
  proto.set_range_max(msg.range_max);

  for (const auto& range : msg.ranges) {
    proto.add_range()->mutable_value()->Add(range);
  }

  for (const auto& intensity : msg.intensities) {
    proto.add_intensity()->mutable_value()->Add(intensity);
  }
  return proto;
}

::cartographer::sensor::proto::LaserScan ToCartographer(
    const sensor_msgs::msg::MultiEchoLaserScan& msg) {
  ::cartographer::sensor::proto::LaserScan proto;
  proto.set_angle_min(msg.angle_min);
  proto.set_angle_max(msg.angle_max);
  proto.set_angle_increment(msg.angle_increment);
  proto.set_time_increment(msg.time_increment);
  proto.set_scan_time(msg.scan_time);
  proto.set_range_min(msg.range_min);
  proto.set_range_max(msg.range_max);
=======
PointCloudWithIntensities ToPointCloudWithIntensities(
    const sensor_msgs::LaserScan& msg) {
  return LaserScanToPointCloudWithIntensities(msg);
}

PointCloudWithIntensities ToPointCloudWithIntensities(
    const sensor_msgs::MultiEchoLaserScan& msg) {
  return LaserScanToPointCloudWithIntensities(msg);
}
>>>>>>> 6b147dd4

PointCloudWithIntensities ToPointCloudWithIntensities(
    const sensor_msgs::PointCloud2& message) {
  pcl::PointCloud<pcl::PointXYZ> pcl_point_cloud;
  pcl::fromROSMsg(message, pcl_point_cloud);
  PointCloudWithIntensities point_cloud;

  // TODO(hrapp): How to get reflectivities from PCL?
  for (const auto& point : pcl_point_cloud) {
    point_cloud.points.emplace_back(point.x, point.y, point.z);
    point_cloud.intensities.push_back(1.);
  }
  return point_cloud;
}

Rigid3d ToRigid3d(const geometry_msgs::msg::TransformStamped& transform) {
  return Rigid3d(ToEigen(transform.transform.translation),
                 ToEigen(transform.transform.rotation));
}

Rigid3d ToRigid3d(const geometry_msgs::msg::Pose& pose) {
  return Rigid3d({pose.position.x, pose.position.y, pose.position.z},
                 ToEigen(pose.orientation));
}

Eigen::Vector3d ToEigen(const geometry_msgs::msg::Vector3& vector3) {
  return Eigen::Vector3d(vector3.x, vector3.y, vector3.z);
}

Eigen::Quaterniond ToEigen(const geometry_msgs::msg::Quaternion& quaternion) {
  return Eigen::Quaterniond(quaternion.w, quaternion.x, quaternion.y,
                            quaternion.z);
}

PoseCovariance ToPoseCovariance(const boost::array<double, 36>& covariance) {
  return Eigen::Map<const Eigen::Matrix<double, 6, 6>>(covariance.data());
}

geometry_msgs::msg::Transform ToGeometryMsgTransform(const Rigid3d& rigid3d) {
  geometry_msgs::msg::Transform transform;
  transform.translation.x = rigid3d.translation().x();
  transform.translation.y = rigid3d.translation().y();
  transform.translation.z = rigid3d.translation().z();
  transform.rotation.w = rigid3d.rotation().w();
  transform.rotation.x = rigid3d.rotation().x();
  transform.rotation.y = rigid3d.rotation().y();
  transform.rotation.z = rigid3d.rotation().z();
  return transform;
}

geometry_msgs::msg::Pose ToGeometryMsgPose(const Rigid3d& rigid3d) {
  geometry_msgs::msg::Pose pose;
  pose.position.x = rigid3d.translation().x();
  pose.position.y = rigid3d.translation().y();
  pose.position.z = rigid3d.translation().z();
  pose.orientation.w = rigid3d.rotation().w();
  pose.orientation.x = rigid3d.rotation().x();
  pose.orientation.y = rigid3d.rotation().y();
  pose.orientation.z = rigid3d.rotation().z();
  return pose;
}

}  // namespace cartographer_ros<|MERGE_RESOLUTION|>--- conflicted
+++ resolved
@@ -74,19 +74,8 @@
   return msg;
 }
 
-<<<<<<< HEAD
-}  // namespace
-
-sensor_msgs::msg::MultiEchoLaserScan ToMultiEchoLaserScanMessage(
-    const int64 timestamp, const string& frame_id,
-    const ::cartographer::sensor::proto::LaserScan& laser_scan) {
-  sensor_msgs::msg::MultiEchoLaserScan msg;
-  msg.header.stamp = ToRos(::cartographer::common::FromUniversal(timestamp));
-  msg.header.frame_id = frame_id;
-=======
 // For sensor_msgs::LaserScan.
 bool HasEcho(float) { return true; }
->>>>>>> 6b147dd4
 
 float GetFirstEcho(float range) { return range; }
 
@@ -95,26 +84,9 @@
   return !echo.echoes.empty();
 }
 
-<<<<<<< HEAD
-sensor_msgs::msg::LaserScan ToLaserScan(
-    const int64 timestamp, const string& frame_id,
-    const ::cartographer::sensor::proto::LaserScan& laser_scan) {
-  sensor_msgs::msg::LaserScan msg;
-  msg.header.stamp = ToRos(::cartographer::common::FromUniversal(timestamp));
-  msg.header.frame_id = frame_id;
-
-  msg.angle_min = laser_scan.angle_min();
-  msg.angle_max = laser_scan.angle_max();
-  msg.angle_increment = laser_scan.angle_increment();
-  msg.time_increment = laser_scan.time_increment();
-  msg.scan_time = laser_scan.scan_time();
-  msg.range_min = laser_scan.range_min();
-  msg.range_max = laser_scan.range_max();
-=======
 float GetFirstEcho(const sensor_msgs::LaserEcho& echo) {
   return echo.echoes[0];
 }
->>>>>>> 6b147dd4
 
 // For sensor_msgs::LaserScan and sensor_msgs::MultiEchoLaserScan.
 template <typename LaserMessageType>
@@ -152,13 +124,9 @@
   return point_cloud;
 }
 
-<<<<<<< HEAD
-sensor_msgs::msg::PointCloud2 ToPointCloud2Message(
-=======
 }  // namespace
 
 sensor_msgs::PointCloud2 ToPointCloud2Message(
->>>>>>> 6b147dd4
     const int64 timestamp, const string& frame_id,
     const ::cartographer::sensor::PointCloud& point_cloud) {
   auto msg = PreparePointCloud2Message(timestamp, frame_id, point_cloud.size());
@@ -175,64 +143,6 @@
   return msg;
 }
 
-<<<<<<< HEAD
-sensor_msgs::msg::PointCloud2 ToPointCloud2Message(
-    const int64 timestamp, const string& frame_id,
-    const ::cartographer::sensor::proto::RangeData& range_data) {
-  CHECK(::cartographer::transform::ToEigen(range_data.origin()).norm() == 0)
-      << "Trying to convert a range_data that is not at the origin.";
-
-  const auto& point_cloud = range_data.point_cloud();
-  CHECK_EQ(point_cloud.x_size(), point_cloud.y_size());
-  CHECK_EQ(point_cloud.x_size(), point_cloud.z_size());
-  const auto num_points = point_cloud.x_size();
-
-  auto msg = PreparePointCloud2Message(timestamp, frame_id, num_points);
-
-  size_t offset = 0;
-  float * const data = reinterpret_cast<float*>(&msg.data[0]);
-  for (int i = 0; i < num_points; ++i) {
-    data[offset++] = point_cloud.x(i);
-    data[offset++] = point_cloud.y(i);
-    data[offset++] = point_cloud.z(i);
-    data[offset++] = kPointCloudComponentFourMagic;
-  }
-
-  return msg;
-}
-
-::cartographer::sensor::proto::LaserScan ToCartographer(
-    const sensor_msgs::msg::LaserScan& msg) {
-  ::cartographer::sensor::proto::LaserScan proto;
-  proto.set_angle_min(msg.angle_min);
-  proto.set_angle_max(msg.angle_max);
-  proto.set_angle_increment(msg.angle_increment);
-  proto.set_time_increment(msg.time_increment);
-  proto.set_scan_time(msg.scan_time);
-  proto.set_range_min(msg.range_min);
-  proto.set_range_max(msg.range_max);
-
-  for (const auto& range : msg.ranges) {
-    proto.add_range()->mutable_value()->Add(range);
-  }
-
-  for (const auto& intensity : msg.intensities) {
-    proto.add_intensity()->mutable_value()->Add(intensity);
-  }
-  return proto;
-}
-
-::cartographer::sensor::proto::LaserScan ToCartographer(
-    const sensor_msgs::msg::MultiEchoLaserScan& msg) {
-  ::cartographer::sensor::proto::LaserScan proto;
-  proto.set_angle_min(msg.angle_min);
-  proto.set_angle_max(msg.angle_max);
-  proto.set_angle_increment(msg.angle_increment);
-  proto.set_time_increment(msg.time_increment);
-  proto.set_scan_time(msg.scan_time);
-  proto.set_range_min(msg.range_min);
-  proto.set_range_max(msg.range_max);
-=======
 PointCloudWithIntensities ToPointCloudWithIntensities(
     const sensor_msgs::LaserScan& msg) {
   return LaserScanToPointCloudWithIntensities(msg);
@@ -242,7 +152,6 @@
     const sensor_msgs::MultiEchoLaserScan& msg) {
   return LaserScanToPointCloudWithIntensities(msg);
 }
->>>>>>> 6b147dd4
 
 PointCloudWithIntensities ToPointCloudWithIntensities(
     const sensor_msgs::PointCloud2& message) {
