--- conflicted
+++ resolved
@@ -163,9 +163,6 @@
   return LaserScanToPointCloudWithIntensities(msg);
 }
 
-<<<<<<< HEAD
-Rigid3d ToRigid3d(const geometry_msgs::msg::TransformStamped& transform) {
-=======
 PointCloudWithIntensities ToPointCloudWithIntensities(
     const sensor_msgs::PointCloud2& message) {
   PointCloudWithIntensities point_cloud;
@@ -193,7 +190,6 @@
 }
 
 Rigid3d ToRigid3d(const geometry_msgs::TransformStamped& transform) {
->>>>>>> 2441fb58
   return Rigid3d(ToEigen(transform.transform.translation),
                  ToEigen(transform.transform.rotation));
 }
