--- conflicted
+++ resolved
@@ -36,50 +36,21 @@
 
 namespace cartographer_ros {
 
-<<<<<<< HEAD
-// Returns a laser scan consisting of the first echo of each beam.
-sensor_msgs::msg::LaserScan ToLaserScan(
-    int64 timestamp, const string& frame_id,
-    const ::cartographer::sensor::proto::LaserScan& laser_scan);
-
-sensor_msgs::msg::MultiEchoLaserScan ToMultiEchoLaserScanMessage(
-    int64 timestamp, const string& frame_id,
-    const ::cartographer::sensor::proto::LaserScan& laser_scan);
-
-sensor_msgs::msg::PointCloud2 ToPointCloud2Message(
-    int64 timestamp, const string& frame_id,
-    const ::cartographer::sensor::PointCloud& point_cloud);
-
-sensor_msgs::msg::PointCloud2 ToPointCloud2Message(
-    int64 timestamp, const string& frame_id,
-    const ::cartographer::sensor::proto::RangeData& laser_fan);
-
-geometry_msgs::msg::Transform ToGeometryMsgTransform(
-=======
 sensor_msgs::PointCloud2 ToPointCloud2Message(
     int64 timestamp, const string& frame_id,
     const ::cartographer::sensor::PointCloud& point_cloud);
 
 geometry_msgs::Transform ToGeometryMsgTransform(
->>>>>>> 6b147dd4
     const ::cartographer::transform::Rigid3d& rigid3d);
 
 geometry_msgs::msg::Pose ToGeometryMsgPose(
     const ::cartographer::transform::Rigid3d& rigid3d);
 
-<<<<<<< HEAD
-::cartographer::sensor::proto::LaserScan ToCartographer(
-    const sensor_msgs::msg::LaserScan& msg);
-
-::cartographer::sensor::proto::LaserScan ToCartographer(
-    const sensor_msgs::msg::MultiEchoLaserScan& msg);
-=======
 ::cartographer::sensor::PointCloudWithIntensities ToPointCloudWithIntensities(
     const sensor_msgs::LaserScan& msg);
 
 ::cartographer::sensor::PointCloudWithIntensities ToPointCloudWithIntensities(
     const sensor_msgs::MultiEchoLaserScan& msg);
->>>>>>> 6b147dd4
 
 ::cartographer::sensor::PointCloudWithIntensities ToPointCloudWithIntensities(
     const sensor_msgs::PointCloud2& message);
