--- conflicted
+++ resolved
@@ -28,59 +28,23 @@
 #include "cartographer_ros/map_builder_bridge.h"
 #include "cartographer_ros/node_constants.h"
 #include "cartographer_ros/node_options.h"
-<<<<<<< HEAD
+#include "cartographer_ros/trajectory_options.h"
 
 #include "cartographer_ros_msgs/srv/finish_trajectory.hpp"
+#include "cartographer_ros_msgs/srv/sensor_topics.hpp"
 #include "cartographer_ros_msgs/srv/start_trajectory.hpp"
-#include "cartographer_ros_msgs/srv/submap_query.hpp"
-#include "cartographer_ros_msgs/srv/write_assets.hpp"
-
 #include "cartographer_ros_msgs/msg/submap_entry.hpp"
 #include "cartographer_ros_msgs/msg/submap_list.hpp"
-#include "cartographer_ros_msgs/msg/trajectory_submap_list.hpp"
+#include "cartographer_ros_msgs/srv/submap_query.hpp"
+#include "cartographer_ros_msgs/msg/write_trajectory_options.hpp"
+#include "cartographer_ros_msgs/msg/write_state.hpp"
 
-=======
-#include "cartographer_ros/trajectory_options.h"
-#include "cartographer_ros_msgs/FinishTrajectory.h"
-#include "cartographer_ros_msgs/SensorTopics.h"
-#include "cartographer_ros_msgs/StartTrajectory.h"
-#include "cartographer_ros_msgs/SubmapEntry.h"
-#include "cartographer_ros_msgs/SubmapList.h"
-#include "cartographer_ros_msgs/SubmapQuery.h"
-#include "cartographer_ros_msgs/TrajectoryOptions.h"
-#include "cartographer_ros_msgs/WriteState.h"
-#include "ros/ros.h"
->>>>>>> 63aba81e
 #include "tf2_ros/transform_broadcaster.h"
-#include <rclcpp/rclcpp.hpp>
-#include "localization_msgs/msg/pose_with_covariance_lean_relative_stamped.hpp"
-#include "localization_msgs/msg/pose2_d_with_covariance_relative_stamped.hpp"
-
 
 namespace cartographer_ros {
 
-<<<<<<< HEAD
-// Default topic names; expected to be remapped as needed.
-constexpr char kLaserScanTopic[] = "scan";
-constexpr char kMultiEchoLaserScanTopic[] = "echoes";
-constexpr char kPointCloud2Topic[] = "points2";
-constexpr char kImuTopic[] = "imu";
-constexpr char kOdometryTopic[] = "odom";
-constexpr char kFinishTrajectoryServiceName[] = "finish_trajectory";
-constexpr char kOccupancyGridTopic[] = "map";
-constexpr char kScanMatchedPointCloudTopic[] = "scan_matched_points2";
-constexpr char kSubmapListTopic[] = "submap_list";
-constexpr char kSubmapQueryServiceName[] = "submap_query";
-constexpr char kStartTrajectoryServiceName[] = "start_trajectory";
-constexpr char kWriteAssetsServiceName[] = "write_assets";
 
-constexpr char lean_pose_topic[] = "Vehicle_Pose";
-constexpr char asi_clock_topic[] = "asi_clock";
-
-    // Wires up ROS topics to SLAM.
-=======
 // Wires up ROS topics to SLAM.
->>>>>>> 63aba81e
 class Node {
  public:
   Node(const NodeOptions& node_options, tf2_ros::Buffer* tf_buffer);
@@ -94,8 +58,37 @@
   // Finishes a single given trajectory.
   void FinishTrajectory(int trajectory_id);
 
+  // Starts the first trajectory with the default topics.
   void StartTrajectoryWithDefaultTopics(const TrajectoryOptions& options);
-<<<<<<< HEAD
+
+  // Compute the default topics for the given 'options'.
+  std::unordered_set<string> ComputeDefaultTopics(
+      const TrajectoryOptions& options);
+
+  // Adds a trajectory for offline processing, i.e. not listening to topics.
+  int AddOfflineTrajectory(
+      const std::unordered_set<string>& expected_sensor_ids,
+      const TrajectoryOptions& options);
+
+  // The following functions handle adding sensor data to a trajectory.
+  void HandleOdometryMessage(int trajectory_id, const string& sensor_id,
+                             const nav_msgs::msg::Odometry::ConstSharedPtr& msg);
+  void HandleImuMessage(int trajectory_id, const string& sensor_id,
+                        const sensor_msgs::msg::Imu::ConstSharedPtr& msg);
+  void HandleLaserScanMessage(int trajectory_id, const string& sensor_id,
+                              const sensor_msgs::msg::LaserScan::ConstSharedPtr& msg);
+  void HandleMultiEchoLaserScanMessage(
+      int trajectory_id, const string& sensor_id,
+      const sensor_msgs::msg::MultiEchoLaserScan::ConstSharedPtr& msg);
+  void HandlePointCloud2Message(int trajectory_id, const string& sensor_id,
+                                const sensor_msgs::msg::PointCloud2::ConstSharedPtr& msg);
+
+  // Serializes the complete Node state.
+  void SerializeState(const string& filename);
+
+  // Loads a persisted state to use as a map.
+  void LoadMap(const std::string& map_filename);
+
   rclcpp::node::Node::SharedPtr node_handle();
   MapBuilderBridge* map_builder_bridge();
 
@@ -109,81 +102,23 @@
   bool HandleFinishTrajectory(const std::shared_ptr<::rmw_request_id_t> request_id,
       cartographer_ros_msgs::srv::FinishTrajectory::Request::SharedPtr request,
       cartographer_ros_msgs::srv::FinishTrajectory::Response::SharedPtr response);
-  bool HandleWriteAssets(const std::shared_ptr<::rmw_request_id_t> request_id,
-      cartographer_ros_msgs::srv::WriteAssets::Request::SharedPtr request,
-      cartographer_ros_msgs::srv::WriteAssets::Response::SharedPtr response);
-=======
-
-  // Compute the default topics for the given 'options'.
-  std::unordered_set<string> ComputeDefaultTopics(
-      const TrajectoryOptions& options);
-
-  // Adds a trajectory for offline processing, i.e. not listening to topics.
-  int AddOfflineTrajectory(
-      const std::unordered_set<string>& expected_sensor_ids,
-      const TrajectoryOptions& options);
-
-  // The following functions handle adding sensor data to a trajectory.
-  void HandleOdometryMessage(int trajectory_id, const string& sensor_id,
-                             const nav_msgs::Odometry::ConstPtr& msg);
-  void HandleImuMessage(int trajectory_id, const string& sensor_id,
-                        const sensor_msgs::Imu::ConstPtr& msg);
-  void HandleLaserScanMessage(int trajectory_id, const string& sensor_id,
-                              const sensor_msgs::LaserScan::ConstPtr& msg);
-  void HandleMultiEchoLaserScanMessage(
-      int trajectory_id, const string& sensor_id,
-      const sensor_msgs::MultiEchoLaserScan::ConstPtr& msg);
-  void HandlePointCloud2Message(int trajectory_id, const string& sensor_id,
-                                const sensor_msgs::PointCloud2::ConstPtr& msg);
-
-  // Serializes the complete Node state.
-  void SerializeState(const string& filename);
-
-  // Loads a persisted state to use as a map.
-  void LoadMap(const std::string& map_filename);
-
-  ::ros::NodeHandle* node_handle();
-
- private:
-  bool HandleSubmapQuery(
-      cartographer_ros_msgs::SubmapQuery::Request& request,
-      cartographer_ros_msgs::SubmapQuery::Response& response);
-  bool HandleStartTrajectory(
-      cartographer_ros_msgs::StartTrajectory::Request& request,
-      cartographer_ros_msgs::StartTrajectory::Response& response);
-  bool HandleFinishTrajectory(
-      cartographer_ros_msgs::FinishTrajectory::Request& request,
-      cartographer_ros_msgs::FinishTrajectory::Response& response);
-  bool HandleWriteState(cartographer_ros_msgs::WriteState::Request& request,
-                        cartographer_ros_msgs::WriteState::Response& response);
-  // Returns the set of topic names we want to subscribe to.
-  std::unordered_set<string> ComputeExpectedTopics(
-      const TrajectoryOptions& options,
-      const cartographer_ros_msgs::SensorTopics& topics);
->>>>>>> 63aba81e
+  bool HandleWriteState(const std::shared_ptr<::rmw_request_id_t> request_id,
+      cartographer_ros_msgs::srv::WriteState::Request::SharedPtr request,
+      cartographer_ros_msgs::srv::WriteState::Response::SharedPtr response);
   int AddTrajectory(const TrajectoryOptions& options,
                     const cartographer_ros_msgs::msg::SensorTopics& topics);
   void LaunchSubscribers(const TrajectoryOptions& options,
                          const cartographer_ros_msgs::msg::SensorTopics& topics,
                          int trajectory_id);
-<<<<<<< HEAD
   void PublishSubmapList();
+  void AddExtrapolator(int trajectory_id, const TrajectoryOptions& options);
   void PublishTrajectoryStates();
+  void PublishTrajectoryNodeList();
+  void PublishConstraintList();
   void SpinOccupancyGridThreadForever();
   bool ValidateTrajectoryOptions(const TrajectoryOptions& options);
   bool ValidateTopicName(const ::cartographer_ros_msgs::msg::SensorTopics& topics,
                          const TrajectoryOptions& options);
-=======
-  void PublishSubmapList(const ::ros::WallTimerEvent& timer_event);
-  void AddExtrapolator(int trajectory_id, const TrajectoryOptions& options);
-  void PublishTrajectoryStates(const ::ros::WallTimerEvent& timer_event);
-  void PublishTrajectoryNodeList(const ::ros::WallTimerEvent& timer_event);
-  void PublishConstraintList(const ::ros::WallTimerEvent& timer_event);
-  void SpinOccupancyGridThreadForever();
-  bool ValidateTrajectoryOptions(const TrajectoryOptions& options);
-  bool ValidateTopicNames(const ::cartographer_ros_msgs::SensorTopics& topics,
-                          const TrajectoryOptions& options);
->>>>>>> 63aba81e
 
   const NodeOptions node_options_;
 
@@ -192,47 +127,25 @@
   cartographer::common::Mutex mutex_;
   MapBuilderBridge map_builder_bridge_ GUARDED_BY(mutex_);
 
-<<<<<<< HEAD
   ::rclcpp::node::Node::SharedPtr node_handle_;
   ::rclcpp::publisher::Publisher<::cartographer_ros_msgs::msg::SubmapList>::SharedPtr submap_list_publisher_;
-    // These ros::ServiceServers need to live for the lifetime of the node.
+  ::ros::Publisher trajectory_node_list_publisher_;
+  ::ros::Publisher constraint_list_publisher_;
+// These ros::ServiceServers need to live for the lifetime of the node.
   std::vector<rclcpp::service::ServiceBase::SharedPtr> service_servers_;
   ::rclcpp::publisher::Publisher<sensor_msgs::msg::PointCloud2>::SharedPtr scan_matched_point_cloud_publisher_;
   cartographer::common::Time last_scan_matched_point_cloud_time_ =
       cartographer::common::Time::min();
 
   // These are keyed with 'trajectory_id'.
-  std::unordered_map<int, rclcpp::SubscriptionBase::SharedPtr> laser_scan_subscribers_;
-  std::unordered_map<int, rclcpp::SubscriptionBase::SharedPtr> multi_echo_laser_scan_subscribers_;
-  std::unordered_map<int, rclcpp::SubscriptionBase::SharedPtr> odom_subscribers_;
-  std::unordered_map<int, rclcpp::SubscriptionBase::SharedPtr> imu_subscribers_;
-  std::unordered_map<int, std::vector<rclcpp::SubscriptionBase::SharedPtr>> point_cloud_subscribers_;
-  std::unordered_map<int, bool> is_active_trajectory_ GUARDED_BY(mutex_);
-  ::rclcpp::publisher::Publisher<::nav_msgs::msg::OccupancyGrid>::SharedPtr occupancy_grid_publisher_;
-  std::thread occupancy_grid_thread_;
-  bool terminating_ = false GUARDED_BY(mutex_);
-=======
-  ::ros::NodeHandle node_handle_;
-  ::ros::Publisher submap_list_publisher_;
-  ::ros::Publisher trajectory_node_list_publisher_;
-  ::ros::Publisher constraint_list_publisher_;
-  // These ros::ServiceServers need to live for the lifetime of the node.
-  std::vector<::ros::ServiceServer> service_servers_;
-  ::ros::Publisher scan_matched_point_cloud_publisher_;
-
-  // These are keyed with 'trajectory_id'.
   std::map<int, ::cartographer::mapping::PoseExtrapolator> extrapolators_;
-  std::unordered_map<int, std::vector<::ros::Subscriber>> subscribers_;
+  std::unordered_map<int, std::vector<rclcpp::SubscriptionBase::SharedPtr>> subscribers_;
   std::unordered_set<std::string> subscribed_topics_;
   std::unordered_map<int, bool> is_active_trajectory_ GUARDED_BY(mutex_);
->>>>>>> 63aba81e
 
   // We have to keep the timer handles of ::ros::WallTimers around, otherwise
   // they do not fire.
-  std::vector<::rclcpp::TimerBase::SharedPtr> wall_timers_;
-  std::shared_ptr<rclcpp::Publisher<localization_msgs::msg::Pose2DWithCovarianceRelativeStamped>> lean_pose_publisher;
-  rclcpp::SubscriptionBase::SharedPtr asi_clock_subscriber_;
-  std::unordered_map<int, rclcpp::SubscriptionBase::SharedPtr> asi_pose_subscribers_;
+  std::vector<::ros::WallTimer> wall_timers_;
 };
 
 }  // namespace cartographer_ros
