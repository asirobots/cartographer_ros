/*
 * Copyright 2016 The Cartographer Authors
 *
 * Licensed under the Apache License, Version 2.0 (the "License");
 * you may not use this file except in compliance with the License.
 * You may obtain a copy of the License at
 *
 *      http://www.apache.org/licenses/LICENSE-2.0
 *
 * Unless required by applicable law or agreed to in writing, software
 * distributed under the License is distributed on an "AS IS" BASIS,
 * WITHOUT WARRANTIES OR CONDITIONS OF ANY KIND, either express or implied.
 * See the License for the specific language governing permissions and
 * limitations under the License.
 */

#ifndef CARTOGRAPHER_ROS_NODE_H_
#define CARTOGRAPHER_ROS_NODE_H_

#include <map>
#include <memory>
#include <unordered_map>
#include <unordered_set>
#include <vector>

#include "cartographer/common/fixed_ratio_sampler.h"
#include "cartographer/common/mutex.h"
#include "cartographer/mapping/pose_extrapolator.h"
#include "cartographer_ros/map_builder_bridge.h"
#include "cartographer_ros/node_constants.h"
#include "cartographer_ros/node_options.h"
#include "cartographer_ros/trajectory_options.h"

#include "cartographer_ros_msgs/srv/finish_trajectory.hpp"
#include "cartographer_ros_msgs/srv/start_trajectory.hpp"
#include "cartographer_ros_msgs/srv/submap_query.hpp"
#include "cartographer_ros_msgs/srv/write_state.hpp"
#include "cartographer_ros_msgs/msg/sensor_topics.hpp"
#include "cartographer_ros_msgs/msg/submap_entry.hpp"
#include "cartographer_ros_msgs/msg/submap_list.hpp"

#include "tf2_ros/transform_broadcaster.h"

namespace cartographer_ros {


// Wires up ROS topics to SLAM.
class Node {
 public:
  Node(const NodeOptions& node_options, tf2_ros::Buffer* tf_buffer);
  ~Node();

  Node(const Node&) = delete;
  Node& operator=(const Node&) = delete;

  // Finishes all yet active trajectories.
  void FinishAllTrajectories();
  // Finishes a single given trajectory.
  void FinishTrajectory(int trajectory_id);

  // Runs final optimization. All trajectories have to be finished when calling.
  void RunFinalOptimization();

  // Starts the first trajectory with the default topics.
  void StartTrajectoryWithDefaultTopics(const TrajectoryOptions& options);

  // Compute the default topics for the given 'options'.
  std::unordered_set<string> ComputeDefaultTopics(
      const TrajectoryOptions& options);

  // Adds a trajectory for offline processing, i.e. not listening to topics.
  int AddOfflineTrajectory(
      const std::unordered_set<string>& expected_sensor_ids,
      const TrajectoryOptions& options);

  // The following functions handle adding sensor data to a trajectory.
  void HandleOdometryMessage(int trajectory_id, const string& sensor_id,
                             nav_msgs::msg::Odometry::ConstSharedPtr msg);
  void HandleImuMessage(int trajectory_id, const string& sensor_id,
                        sensor_msgs::msg::Imu::ConstSharedPtr msg);
  void HandleLaserScanMessage(int trajectory_id, const string& sensor_id,
                              sensor_msgs::msg::LaserScan::ConstSharedPtr msg);
  void HandleMultiEchoLaserScanMessage(
      int trajectory_id, const string& sensor_id,
      sensor_msgs::msg::MultiEchoLaserScan::ConstSharedPtr msg);
  void HandlePointCloud2Message(int trajectory_id, const string& sensor_id,
                                sensor_msgs::msg::PointCloud2::ConstSharedPtr msg);

  // Serializes the complete Node state.
  void SerializeState(const string& filename);

  // Loads a persisted state to use as a map.
  void LoadMap(const std::string& map_filename);

  rclcpp::node::Node::SharedPtr node_handle();

 protected:
  virtual cartographer_ros_msgs::msg::SensorTopics DefaultSensorTopics();
  bool HandleSubmapQuery(const std::shared_ptr<::rmw_request_id_t> request_id,
      cartographer_ros_msgs::srv::SubmapQuery::Request::SharedPtr request,
      cartographer_ros_msgs::srv::SubmapQuery::Response::SharedPtr response);
  bool HandleStartTrajectory(const std::shared_ptr<::rmw_request_id_t> request_id,
      cartographer_ros_msgs::srv::StartTrajectory::Request::SharedPtr request,
      cartographer_ros_msgs::srv::StartTrajectory::Response::SharedPtr response);
  bool HandleFinishTrajectory(const std::shared_ptr<::rmw_request_id_t> request_id,
      cartographer_ros_msgs::srv::FinishTrajectory::Request::SharedPtr request,
      cartographer_ros_msgs::srv::FinishTrajectory::Response::SharedPtr response);
  bool HandleWriteState(const std::shared_ptr<::rmw_request_id_t> request_id,
      cartographer_ros_msgs::srv::WriteState::Request::SharedPtr request,
      cartographer_ros_msgs::srv::WriteState::Response::SharedPtr response);
  // Returns the set of topic names we want to subscribe to.
  virtual std::unordered_set<string> ComputeExpectedTopics(
      const TrajectoryOptions& options,
      const cartographer_ros_msgs::msg::SensorTopics& topics);

  int AddTrajectory(const TrajectoryOptions& options,
                    const cartographer_ros_msgs::msg::SensorTopics& topics);
  virtual void LaunchSubscribers(const TrajectoryOptions& options,
                         const cartographer_ros_msgs::msg::SensorTopics& topics,
                         int trajectory_id);
  void PublishSubmapList();
  void AddExtrapolator(int trajectory_id, const TrajectoryOptions& options);
<<<<<<< HEAD
  void PublishTrajectoryStates();
  void PublishTrajectoryNodeList();
  void PublishConstraintList();
=======
  void AddSensorSamplers(int trajectory_id, const TrajectoryOptions& options);
  void PublishTrajectoryStates(const ::ros::WallTimerEvent& timer_event);
  void PublishTrajectoryNodeList(const ::ros::WallTimerEvent& timer_event);
  void PublishConstraintList(const ::ros::WallTimerEvent& timer_event);
  void SpinOccupancyGridThreadForever();
>>>>>>> d5e66472
  bool ValidateTrajectoryOptions(const TrajectoryOptions& options);
  bool ValidateTopicNames(const ::cartographer_ros_msgs::msg::SensorTopics& topics,
                         const TrajectoryOptions& options);

  virtual void PublishOtherOdometry(const std_msgs::msg::Header::_stamp_type &timestamp,
                                    const MapBuilderBridge::TrajectoryState &trajectory_state,
                                    const cartographer::transform::Rigid3d &tracking_to_local,
                                    const cartographer::transform::Rigid3d &tracking_to_map);


  const NodeOptions node_options_;

  std::shared_ptr<tf2_ros::TransformBroadcaster> tf_broadcaster_;

  cartographer::common::Mutex mutex_;
  MapBuilderBridge map_builder_bridge_ GUARDED_BY(mutex_);

  ::rclcpp::node::Node::SharedPtr node_handle_;
  ::rclcpp::publisher::Publisher<::cartographer_ros_msgs::msg::SubmapList>::SharedPtr submap_list_publisher_;
  ::rclcpp::publisher::Publisher<::visualization_msgs::msg::MarkerArray>::SharedPtr trajectory_node_list_publisher_;
  ::rclcpp::publisher::Publisher<::visualization_msgs::msg::MarkerArray>::SharedPtr constraint_list_publisher_;

  // These ros::ServiceServers need to live for the lifetime of the node.
  std::vector<rclcpp::service::ServiceBase::SharedPtr> service_servers_;
  ::rclcpp::publisher::Publisher<sensor_msgs::msg::PointCloud2>::SharedPtr scan_matched_point_cloud_publisher_;
  cartographer::common::Time last_scan_matched_point_cloud_time_ =
      cartographer::common::Time::min();

  struct TrajectorySensorSamplers {
    TrajectorySensorSamplers(double rangefinder_sampling_ratio,
                             double odometry_sampling_ratio,
                             double imu_sampling_ratio)
        : rangefinder_sampler(rangefinder_sampling_ratio),
          odometry_sampler(odometry_sampling_ratio),
          imu_sampler(imu_sampling_ratio) {}

    ::cartographer::common::FixedRatioSampler rangefinder_sampler;
    ::cartographer::common::FixedRatioSampler odometry_sampler;
    ::cartographer::common::FixedRatioSampler imu_sampler;
  };

  // These are keyed with 'trajectory_id'.
  std::map<int, ::cartographer::mapping::PoseExtrapolator> extrapolators_;
<<<<<<< HEAD
  std::unordered_map<int, std::vector<rclcpp::SubscriptionBase::SharedPtr>> subscribers_;
=======
  std::unordered_map<int, TrajectorySensorSamplers> sensor_samplers_;
  std::unordered_map<int, std::vector<::ros::Subscriber>> subscribers_;
>>>>>>> d5e66472
  std::unordered_set<std::string> subscribed_topics_;
  std::unordered_map<int, bool> is_active_trajectory_ GUARDED_BY(mutex_);

  // We have to keep the timer handles of ::ros::WallTimers around, otherwise
  // they do not fire.
  std::vector<::rclcpp::TimerBase::SharedPtr> wall_timers_;
};

}  // namespace cartographer_ros

#endif  // CARTOGRAPHER_ROS_NODE_H_<|MERGE_RESOLUTION|>--- conflicted
+++ resolved
@@ -120,17 +120,11 @@
                          int trajectory_id);
   void PublishSubmapList();
   void AddExtrapolator(int trajectory_id, const TrajectoryOptions& options);
-<<<<<<< HEAD
+  void AddSensorSamplers(int trajectory_id, const TrajectoryOptions& options);
   void PublishTrajectoryStates();
   void PublishTrajectoryNodeList();
   void PublishConstraintList();
-=======
-  void AddSensorSamplers(int trajectory_id, const TrajectoryOptions& options);
-  void PublishTrajectoryStates(const ::ros::WallTimerEvent& timer_event);
-  void PublishTrajectoryNodeList(const ::ros::WallTimerEvent& timer_event);
-  void PublishConstraintList(const ::ros::WallTimerEvent& timer_event);
   void SpinOccupancyGridThreadForever();
->>>>>>> d5e66472
   bool ValidateTrajectoryOptions(const TrajectoryOptions& options);
   bool ValidateTopicNames(const ::cartographer_ros_msgs::msg::SensorTopics& topics,
                          const TrajectoryOptions& options);
@@ -174,12 +168,8 @@
 
   // These are keyed with 'trajectory_id'.
   std::map<int, ::cartographer::mapping::PoseExtrapolator> extrapolators_;
-<<<<<<< HEAD
+  std::unordered_map<int, TrajectorySensorSamplers> sensor_samplers_;
   std::unordered_map<int, std::vector<rclcpp::SubscriptionBase::SharedPtr>> subscribers_;
-=======
-  std::unordered_map<int, TrajectorySensorSamplers> sensor_samplers_;
-  std::unordered_map<int, std::vector<::ros::Subscriber>> subscribers_;
->>>>>>> d5e66472
   std::unordered_set<std::string> subscribed_topics_;
   std::unordered_map<int, bool> is_active_trajectory_ GUARDED_BY(mutex_);
 
