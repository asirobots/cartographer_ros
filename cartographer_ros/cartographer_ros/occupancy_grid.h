--- conflicted
+++ resolved
@@ -22,23 +22,17 @@
 #include "Eigen/Core"
 #include "Eigen/Geometry"
 #include "cartographer/mapping/trajectory_node.h"
-<<<<<<< HEAD
-#include "cartographer_ros/node_options.h"
-#include "nav_msgs/msg/occupancy_grid.hpp"
-=======
 #include "cartographer/mapping_2d/map_limits.h"
 #include "cartographer/mapping_2d/proto/submaps_options.pb.h"
 #include "nav_msgs/OccupancyGrid.h"
->>>>>>> 2441fb58
+#include "cartographer_ros/node_options.h"
+#include "nav_msgs/msg/occupancy_grid.hpp"
 
 namespace cartographer_ros {
 
 void BuildOccupancyGrid2D(
     const std::vector<::cartographer::mapping::TrajectoryNode>&
         trajectory_nodes,
-<<<<<<< HEAD
-    const NodeOptions& options, ::nav_msgs::msg::OccupancyGrid* occupancy_grid);
-=======
     const string& map_frame,
     const ::cartographer::mapping_2d::proto::SubmapsOptions& submaps_options,
     ::nav_msgs::OccupancyGrid* const occupancy_grid);
@@ -49,7 +43,6 @@
     double resolution,
     const std::vector<::cartographer::mapping::TrajectoryNode>&
         trajectory_nodes);
->>>>>>> 2441fb58
 
 }  // namespace cartographer_ros
 
