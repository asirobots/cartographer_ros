--- conflicted
+++ resolved
@@ -26,17 +26,10 @@
 
 MapBuilderBridge::MapBuilderBridge(const NodeOptions& node_options,
                                    tf2_ros::Buffer* const tf_buffer)
-<<<<<<< HEAD
-    : options_(options),
-      map_builder_(options.map_builder_options, &constant_data_),
-      tf_buffer_(tf_buffer) {
-  last_time.sec = -1;
-}
-=======
     : node_options_(node_options),
       map_builder_(node_options.map_builder_options),
       tf_buffer_(tf_buffer) {}
->>>>>>> 2441fb58
+  last_time.sec = -1;
 
 int MapBuilderBridge::AddTrajectory(
     const std::unordered_set<string>& expected_sensor_ids,
@@ -121,18 +114,10 @@
       cartographer::transform::ToRigid3(response_proto.slice_pose()));
 }
 
-<<<<<<< HEAD
-cartographer_ros_msgs::msg::SubmapList MapBuilderBridge::GetSubmapList() {
-  cartographer_ros_msgs::msg::SubmapList submap_list;
-  submap_list.header.stamp = last_time.sec < 0 ? rclcpp::Time::now() : last_time;
-
-  submap_list.header.frame_id = options_.map_frame;
-=======
 cartographer_ros_msgs::SubmapList MapBuilderBridge::GetSubmapList() {
   cartographer_ros_msgs::SubmapList submap_list;
-  submap_list.header.stamp = ::ros::Time::now();
   submap_list.header.frame_id = node_options_.map_frame;
->>>>>>> 2441fb58
+  submap_list.header.stamp = last_time.sec < 0 ? rclcpp::Time::now() : last_time;
   for (int trajectory_id = 0;
        trajectory_id < map_builder_.num_trajectory_builders();
        ++trajectory_id) {
@@ -142,13 +127,8 @@
         map_builder_.GetTrajectoryBuilder(trajectory_id)->submaps();
     CHECK_LE(submap_transforms.size(), submaps->size());
 
-<<<<<<< HEAD
-    cartographer_ros_msgs::msg::TrajectorySubmapList trajectory_submap_list;
-    for (int submap_index = 0; submap_index != submaps->size();
-=======
     cartographer_ros_msgs::TrajectorySubmapList trajectory_submap_list;
     for (size_t submap_index = 0; submap_index != submap_transforms.size();
->>>>>>> 2441fb58
          ++submap_index) {
       cartographer_ros_msgs::msg::SubmapEntry submap_entry;
       submap_entry.submap_version = submaps->Get(submap_index)->num_range_data;
@@ -162,16 +142,6 @@
 
 std::unique_ptr<nav_msgs::msg::OccupancyGrid>
 MapBuilderBridge::BuildOccupancyGrid() {
-<<<<<<< HEAD
-  const auto trajectory_nodes =
-      map_builder_.sparse_pose_graph()->GetTrajectoryNodes();
-  std::unique_ptr<nav_msgs::msg::OccupancyGrid> occupancy_grid;
-  if (!trajectory_nodes.empty()) {
-    occupancy_grid =
-      cartographer::common::make_unique<nav_msgs::msg::OccupancyGrid>();
-    cartographer_ros::BuildOccupancyGrid(trajectory_nodes, options_,
-                                         occupancy_grid.get());
-=======
   CHECK(node_options_.map_builder_options.use_trajectory_builder_2d())
       << "Publishing OccupancyGrids for 3D data is not yet supported";
   std::vector<::cartographer::mapping::TrajectoryNode> trajectory_nodes;
@@ -191,7 +161,6 @@
             .trajectory_builder_options.trajectory_builder_2d_options()
             .submaps_options(),
         occupancy_grid.get());
->>>>>>> 2441fb58
   }
   return occupancy_grid;
 }
