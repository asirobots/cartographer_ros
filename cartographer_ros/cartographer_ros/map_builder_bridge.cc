/*
 * Copyright 2016 The Cartographer Authors
 *
 * Licensed under the Apache License, Version 2.0 (the "License");
 * you may not use this file except in compliance with the License.
 * You may obtain a copy of the License at
 *
 *      http://www.apache.org/licenses/LICENSE-2.0
 *
 * Unless required by applicable law or agreed to in writing, software
 * distributed under the License is distributed on an "AS IS" BASIS,
 * WITHOUT WARRANTIES OR CONDITIONS OF ANY KIND, either express or implied.
 * See the License for the specific language governing permissions and
 * limitations under the License.
 */

#include "cartographer_ros/map_builder_bridge.h"

#include "cartographer/io/color.h"
#include "cartographer/io/proto_stream.h"
#include "cartographer_ros/msg_conversion.h"

namespace cartographer_ros {

namespace {

constexpr double kTrajectoryLineStripMarkerScale = 0.07;
constexpr double kConstraintMarkerScale = 0.025;

::std_msgs::msg::ColorRGBA ToMessage(const cartographer::io::FloatColor& color) {
  ::std_msgs::msg::ColorRGBA result;
  result.r = color[0];
  result.g = color[1];
  result.b = color[2];
  result.a = 1.f;
  return result;
}

}  // namespace

MapBuilderBridge::MapBuilderBridge(const NodeOptions& node_options,
                                   tf2_ros::Buffer* const tf_buffer)
    : node_options_(node_options),
      map_builder_(node_options.map_builder_options),
      tf_buffer_(tf_buffer) {
      last_time.sec = -1;
    }

void MapBuilderBridge::LoadMap(const std::string& map_filename) {
  LOG(INFO) << "Loading map '" << map_filename << "'...";
  cartographer::io::ProtoStreamReader stream(map_filename);
  map_builder_.LoadMap(&stream);
}

int MapBuilderBridge::AddTrajectory(
    const std::unordered_set<string>& expected_sensor_ids,
    const TrajectoryOptions& trajectory_options) {
  const int trajectory_id = map_builder_.AddTrajectoryBuilder(
      expected_sensor_ids, trajectory_options.trajectory_builder_options);
  LOG(INFO) << "Added trajectory with ID '" << trajectory_id << "'.";

  // Make sure there is no trajectory with 'trajectory_id' yet.
  CHECK_EQ(sensor_bridges_.count(trajectory_id), 0);
  sensor_bridges_[trajectory_id] =
      cartographer::common::make_unique<SensorBridge>(
          trajectory_options.num_subdivisions_per_laser_scan,
          trajectory_options.tracking_frame,
          node_options_.lookup_transform_timeout_sec, tf_buffer_,
          map_builder_.GetTrajectoryBuilder(trajectory_id));
  auto emplace_result =
      trajectory_options_.emplace(trajectory_id, trajectory_options);
  CHECK(emplace_result.second == true);
  return trajectory_id;
}

void MapBuilderBridge::FinishTrajectory(const int trajectory_id) {
  LOG(INFO) << "Finishing trajectory with ID '" << trajectory_id << "'...";

  // Make sure there is a trajectory with 'trajectory_id'.
  CHECK_EQ(sensor_bridges_.count(trajectory_id), 1);
  map_builder_.FinishTrajectory(trajectory_id);
  sensor_bridges_.erase(trajectory_id);
}

void MapBuilderBridge::RunFinalOptimization() {
  LOG(INFO) << "Running final trajectory optimization...";
  map_builder_.sparse_pose_graph()->RunFinalOptimization();
}

void MapBuilderBridge::SerializeState(const std::string& filename) {
  // if you see quotes in the output of this, it may be an error:
  LOG(INFO) << "Writing state to " << filename;
  errno = 0; // using this old mechanism because we don't want to modify cartographer to make it throw
  cartographer::io::ProtoStreamWriter writer(filename);
  map_builder_.SerializeState(&writer);
  CHECK(writer.Close()) << "Could not write state. Error: " << strerror(errno);
}

void MapBuilderBridge::HandleSubmapQuery(
      ::cartographer_ros_msgs::srv::SubmapQuery::Request::ConstSharedPtr request,
      ::cartographer_ros_msgs::srv::SubmapQuery::Response::SharedPtr response) {
  cartographer::mapping::proto::SubmapQuery::Response response_proto;
  cartographer::mapping::SubmapId submap_id{request->trajectory_id,
                                            request->submap_index};
  const std::string error =
      map_builder_.SubmapToProto(submap_id, &response_proto);
  if (!error.empty()) {
    LOG(ERROR) << error;
    return;
  }

<<<<<<< HEAD
  response->submap_version = response_proto.submap_version();
  CHECK(response_proto.textures_size() > 0)
      << "empty textures given for submap: " << submap_id;

  // TODO(gaschler): Forward all textures, not just the first one.
  const auto& texture_proto = *response_proto.textures().begin();
  response->cells.insert(response->cells.begin(), texture_proto.cells().begin(),
                        texture_proto.cells().end());
  response->width = texture_proto.width();
  response->height = texture_proto.height();
  response->resolution = texture_proto.resolution();
  response->slice_pose = ToGeometryMsgPose(
      cartographer::transform::ToRigid3(texture_proto.slice_pose()));
=======
  CHECK(response_proto.textures_size() > 0)
      << "empty textures given for submap: " << submap_id;

  response.submap_version = response_proto.submap_version();
  for (const auto& texture_proto : response_proto.textures()) {
    response.textures.emplace_back();
    auto& texture = response.textures.back();
    texture.cells.insert(texture.cells.begin(), texture_proto.cells().begin(),
                         texture_proto.cells().end());
    texture.width = texture_proto.width();
    texture.height = texture_proto.height();
    texture.resolution = texture_proto.resolution();
    texture.slice_pose = ToGeometryMsgPose(
        cartographer::transform::ToRigid3(texture_proto.slice_pose()));
  }
  return true;
>>>>>>> d5e66472
}

cartographer_ros_msgs::msg::SubmapList MapBuilderBridge::GetSubmapList() {
  cartographer_ros_msgs::msg::SubmapList submap_list;
  submap_list.header.frame_id = node_options_.map_frame;
  const auto all_submap_data =
      map_builder_.sparse_pose_graph()->GetAllSubmapData();
  for (size_t trajectory_id = 0; trajectory_id < all_submap_data.size();
       ++trajectory_id) {
    for (size_t submap_index = 0;
         submap_index < all_submap_data[trajectory_id].size(); ++submap_index) {
      const auto& submap_data = all_submap_data[trajectory_id][submap_index];
      if (submap_data.submap == nullptr) {
        continue;
      }
      cartographer_ros_msgs::msg::SubmapEntry submap_entry;
      submap_entry.trajectory_id = trajectory_id;
      submap_entry.submap_index = submap_index;
      submap_entry.submap_version = submap_data.submap->num_range_data();
      submap_entry.pose = ToGeometryMsgPose(submap_data.pose);
      submap_list.submap.push_back(submap_entry);
    }
  }
  return submap_list;
}

std::unordered_map<int, MapBuilderBridge::TrajectoryState>
MapBuilderBridge::GetTrajectoryStates() {
  std::unordered_map<int, TrajectoryState> trajectory_states;
  for (const auto& entry : sensor_bridges_) {
    const int trajectory_id = entry.first;
    const SensorBridge& sensor_bridge = *entry.second;

    const cartographer::mapping::TrajectoryBuilder* const trajectory_builder =
        map_builder_.GetTrajectoryBuilder(trajectory_id);
    const cartographer::mapping::TrajectoryBuilder::PoseEstimate pose_estimate =
        trajectory_builder->pose_estimate();
    if (cartographer::common::ToUniversal(pose_estimate.time) < 0) {
      continue;
    }

    // Make sure there is a trajectory with 'trajectory_id'.
    CHECK_EQ(trajectory_options_.count(trajectory_id), 1);
    trajectory_states[trajectory_id] = {
        pose_estimate,
        map_builder_.sparse_pose_graph()->GetLocalToGlobalTransform(
            trajectory_id),
        sensor_bridge.tf_bridge().LookupToTracking(
            pose_estimate.time,
            trajectory_options_[trajectory_id].published_frame),
        trajectory_options_[trajectory_id]};
  }
  return trajectory_states;
}

visualization_msgs::msg::MarkerArray MapBuilderBridge::GetTrajectoryNodeList() {
  visualization_msgs::msg::MarkerArray trajectory_node_list;
  const auto all_trajectory_nodes =
      map_builder_.sparse_pose_graph()->GetTrajectoryNodes();
  for (int trajectory_id = 0;
       trajectory_id < static_cast<int>(all_trajectory_nodes.size());
       ++trajectory_id) {
    const auto& single_trajectory_nodes = all_trajectory_nodes[trajectory_id];
    visualization_msgs::msg::Marker marker;
    marker.ns = "Trajectory " + std::to_string(trajectory_id);
    marker.id = 0;
    marker.type = visualization_msgs::msg::Marker::LINE_STRIP;
    marker.header.stamp = last_time.sec < 0 ? rclcpp::Time::now() : last_time;
    marker.header.frame_id = node_options_.map_frame;
    marker.color = ToMessage(cartographer::io::GetColor(trajectory_id));
    marker.scale.x = kTrajectoryLineStripMarkerScale;
    marker.pose.orientation.w = 1.0;
    marker.pose.position.z = 0.05;
    for (const auto& node : single_trajectory_nodes) {
      if (node.trimmed()) {
        continue;
      }
      const ::geometry_msgs::msg::Point node_point =
          ToGeometryMsgPoint(node.pose.translation());
      marker.points.push_back(node_point);
      // Work around the 16384 point limit in RViz by splitting the
      // trajectory into multiple markers.
      if (marker.points.size() == 16384) {
        trajectory_node_list.markers.push_back(marker);
        ++marker.id;
        marker.points.clear();
        // Push back the last point, so the two markers appear connected.
        marker.points.push_back(node_point);
      }
    }
    trajectory_node_list.markers.push_back(marker);
  }
  return trajectory_node_list;
}

visualization_msgs::msg::MarkerArray MapBuilderBridge::GetConstraintList() {
  visualization_msgs::msg::MarkerArray constraint_list;
  int marker_id = 0;
  visualization_msgs::msg::Marker constraint_intra_marker;
  constraint_intra_marker.id = marker_id++;
  constraint_intra_marker.ns = "Intra constraints";
  constraint_intra_marker.type = visualization_msgs::msg::Marker::LINE_LIST;
  constraint_intra_marker.header.stamp = last_time.sec < 0 ? rclcpp::Time::now() : last_time;
  constraint_intra_marker.header.frame_id = node_options_.map_frame;
  constraint_intra_marker.scale.x = kConstraintMarkerScale;
  constraint_intra_marker.pose.orientation.w = 1.0;

  visualization_msgs::msg::Marker residual_intra_marker = constraint_intra_marker;
  residual_intra_marker.id = marker_id++;
  residual_intra_marker.ns = "Intra residuals";
  // This and other markers which are less numerous are set to be slightly
  // above the intra constraints marker in order to ensure that they are
  // visible.
  residual_intra_marker.pose.position.z = 0.1;

  visualization_msgs::msg::Marker constraint_inter_marker = constraint_intra_marker;
  constraint_inter_marker.id = marker_id++;
  constraint_inter_marker.ns = "Inter constraints";
  constraint_inter_marker.pose.position.z = 0.1;

  visualization_msgs::msg::Marker residual_inter_marker = constraint_intra_marker;
  residual_inter_marker.id = marker_id++;
  residual_inter_marker.ns = "Inter residuals";
  residual_inter_marker.pose.position.z = 0.1;

  const auto all_trajectory_nodes =
      map_builder_.sparse_pose_graph()->GetTrajectoryNodes();
  const auto all_submap_data =
      map_builder_.sparse_pose_graph()->GetAllSubmapData();
  const auto constraints = map_builder_.sparse_pose_graph()->constraints();

  for (const auto& constraint : constraints) {
    visualization_msgs::msg::Marker *constraint_marker, *residual_marker;
    std_msgs::msg::ColorRGBA color_constraint, color_residual;
    if (constraint.tag ==
        cartographer::mapping::SparsePoseGraph::Constraint::INTRA_SUBMAP) {
      constraint_marker = &constraint_intra_marker;
      residual_marker = &residual_intra_marker;
      // Color mapping for submaps of various trajectories - add trajectory id
      // to ensure different starting colors. Also add a fixed offset of 25
      // to avoid having identical colors as trajectories.
      color_constraint = ToMessage(
          cartographer::io::GetColor(constraint.submap_id.submap_index +
                                     constraint.submap_id.trajectory_id + 25));
      color_residual.a = 1.0;
      color_residual.r = 1.0;
    } else {
      constraint_marker = &constraint_inter_marker;
      residual_marker = &residual_inter_marker;
      // Bright yellow
      color_constraint.a = 1.0;
      color_constraint.r = color_constraint.g = 1.0;
      // Bright cyan
      color_residual.a = 1.0;
      color_residual.b = color_residual.g = 1.0;
    }

    for (int i = 0; i < 2; ++i) {
      constraint_marker->colors.push_back(color_constraint);
      residual_marker->colors.push_back(color_residual);
    }

    const auto& submap_data =
        all_submap_data[constraint.submap_id.trajectory_id]
                       [constraint.submap_id.submap_index];
    const auto& submap_pose = submap_data.pose;
    const auto& trajectory_node_pose =
        all_trajectory_nodes[constraint.node_id.trajectory_id]
                            [constraint.node_id.node_index]
                                .pose;
    const cartographer::transform::Rigid3d constraint_pose =
        submap_pose * constraint.pose.zbar_ij;

    constraint_marker->points.push_back(
        ToGeometryMsgPoint(submap_pose.translation()));
    constraint_marker->points.push_back(
        ToGeometryMsgPoint(constraint_pose.translation()));

    residual_marker->points.push_back(
        ToGeometryMsgPoint(constraint_pose.translation()));
    residual_marker->points.push_back(
        ToGeometryMsgPoint(trajectory_node_pose.translation()));
  }

  constraint_list.markers.push_back(constraint_intra_marker);
  constraint_list.markers.push_back(residual_intra_marker);
  constraint_list.markers.push_back(constraint_inter_marker);
  constraint_list.markers.push_back(residual_inter_marker);
  return constraint_list;
}

SensorBridge* MapBuilderBridge::sensor_bridge(const int trajectory_id) {
  return sensor_bridges_.at(trajectory_id).get();
}

}  // namespace cartographer_ros<|MERGE_RESOLUTION|>--- conflicted
+++ resolved
@@ -109,21 +109,6 @@
     return;
   }
 
-<<<<<<< HEAD
-  response->submap_version = response_proto.submap_version();
-  CHECK(response_proto.textures_size() > 0)
-      << "empty textures given for submap: " << submap_id;
-
-  // TODO(gaschler): Forward all textures, not just the first one.
-  const auto& texture_proto = *response_proto.textures().begin();
-  response->cells.insert(response->cells.begin(), texture_proto.cells().begin(),
-                        texture_proto.cells().end());
-  response->width = texture_proto.width();
-  response->height = texture_proto.height();
-  response->resolution = texture_proto.resolution();
-  response->slice_pose = ToGeometryMsgPose(
-      cartographer::transform::ToRigid3(texture_proto.slice_pose()));
-=======
   CHECK(response_proto.textures_size() > 0)
       << "empty textures given for submap: " << submap_id;
 
@@ -140,7 +125,6 @@
         cartographer::transform::ToRigid3(texture_proto.slice_pose()));
   }
   return true;
->>>>>>> d5e66472
 }
 
 cartographer_ros_msgs::msg::SubmapList MapBuilderBridge::GetSubmapList() {
