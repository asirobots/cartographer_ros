--- conflicted
+++ resolved
@@ -73,28 +73,14 @@
       file_writer_factory(stem + ".ply"), &xz_xray_points_processor);
 
   for (const auto& node : trajectory_nodes) {
-<<<<<<< HEAD
-    const carto::sensor::RangeData range_data = carto::sensor::TransformRangeData(
-        carto::sensor::Decompress(node.constant_data->range_data_3d),
-        node.pose.cast<float>());
-=======
     const carto::sensor::RangeData range_data =
         carto::sensor::TransformRangeData(
             carto::sensor::Decompress(node.constant_data->range_data_3d),
             node.pose.cast<float>());
->>>>>>> 6b147dd4
 
     auto points_batch = carto::common::make_unique<carto::io::PointsBatch>();
     points_batch->origin = range_data.origin;
     points_batch->points = range_data.returns;
-<<<<<<< HEAD
-    for (const uint8 reflectivity :
-         node.constant_data->range_data_3d.reflectivities) {
-      points_batch->colors.push_back(
-          carto::io::Color{{reflectivity, reflectivity, reflectivity}});
-    }
-=======
->>>>>>> 6b147dd4
     ply_writing_points_processor.Process(std::move(points_batch));
   }
   ply_writing_points_processor.Flush();
