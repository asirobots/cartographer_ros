--- conflicted
+++ resolved
@@ -60,13 +60,6 @@
 }  // namespace
 
 // Writes an occupancy grid.
-<<<<<<< HEAD
-void Write2DAssets(const std::vector<::cartographer::mapping::TrajectoryNode>&
-                       trajectory_nodes,
-                   const NodeOptions& options, const std::string& stem) {
-  ::nav_msgs::msg::OccupancyGrid occupancy_grid;
-  BuildOccupancyGrid(trajectory_nodes, options, &occupancy_grid);
-=======
 void Write2DAssets(
     const std::vector<::cartographer::mapping::TrajectoryNode>&
         trajectory_nodes,
@@ -78,7 +71,6 @@
   ::nav_msgs::OccupancyGrid occupancy_grid;
   BuildOccupancyGrid2D(trajectory_nodes, map_frame, submaps_options,
                        &occupancy_grid);
->>>>>>> 2441fb58
   WriteOccupancyGridToPgmAndYaml(occupancy_grid, stem);
 }
 
