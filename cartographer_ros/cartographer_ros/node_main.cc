--- conflicted
+++ resolved
@@ -36,7 +36,6 @@
 namespace cartographer_ros {
 namespace {
 
-<<<<<<< HEAD
 std::vector<std::string> SplitString(const std::string& text, const std::string& delims)
 {
     std::vector<std::string> tokens;
@@ -54,9 +53,7 @@
 }
 
 NodeOptions LoadOptions() {
-=======
 std::tuple<NodeOptions, TrajectoryOptions> LoadOptions() {
->>>>>>> 2441fb58
   auto file_resolver = cartographer::common::make_unique<
       cartographer::common::ConfigurationFileResolver>(
       SplitString(FLAGS_configuration_directory, ":"));
@@ -70,16 +67,16 @@
 }
 
 void Run() {
-<<<<<<< HEAD
   const auto options = LoadOptions();
   constexpr double kTfBufferCacheTimeInNs = 1e15; // 1 million seconds
   tf2_ros::Buffer tf_buffer{::tf2::Duration(kTfBufferCacheTimeInNs)};
   tf2_ros::TransformListener tf(tf_buffer);
-  Node node(options, &tf_buffer);
-  node.Initialize();
-
-  int trajectory_id = -1;
-  std::unordered_set<string> expected_sensor_ids;
+  NodeOptions node_options;
+  TrajectoryOptions trajectory_options;
+  std::tie(node_options, trajectory_options) = LoadOptions();
+
+  Node node(node_options, &tf_buffer);
+  node.StartTrajectoryWithDefaultTopics(trajectory_options);
 
   auto clock_subscriber = node.node_handle()->create_subscription<asiframework_msgs::msg::AsiTime>("asi_clock",
     [&](asiframework_msgs::msg::AsiTime::SharedPtr msg) {
@@ -234,20 +231,8 @@
         });
 
   rclcpp::spin(node.node_handle());
-=======
-  constexpr double kTfBufferCacheTimeInSeconds = 1e6;
-  tf2_ros::Buffer tf_buffer{::ros::Duration(kTfBufferCacheTimeInSeconds)};
-  tf2_ros::TransformListener tf(tf_buffer);
-  NodeOptions node_options;
-  TrajectoryOptions trajectory_options;
-  std::tie(node_options, trajectory_options) = LoadOptions();
-
-  Node node(node_options, &tf_buffer);
-  node.StartTrajectoryWithDefaultTopics(trajectory_options);
-
-  ::ros::spin();
->>>>>>> 2441fb58
-
+
+  node.map_builder_bridge()->FinishTrajectory(trajectory_id);
   node.FinishAllTrajectories();
 }
 
