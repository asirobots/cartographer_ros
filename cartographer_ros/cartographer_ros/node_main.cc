/*
 * Copyright 2016 The Cartographer Authors
 *
 * Licensed under the Apache License, Version 2.0 (the "License");
 * you may not use this file except in compliance with the License.
 * You may obtain a copy of the License at
 *
 *      http://www.apache.org/licenses/LICENSE-2.0
 *
 * Unless required by applicable law or agreed to in writing, software
 * distributed under the License is distributed on an "AS IS" BASIS,
 * WITHOUT WARRANTIES OR CONDITIONS OF ANY KIND, either express or implied.
 * See the License for the specific language governing permissions and
 * limitations under the License.
 */

#include <string>
#include <vector>

#include "cartographer/common/configuration_file_resolver.h"
#include "cartographer/common/make_unique.h"
#include "cartographer_ros/node.h"
#include "cartographer_ros/ros_log_sink.h"
#include "tf2_ros/transform_listener.h"
#include "asiframework_msgs/msg/asi_time.hpp"

DEFINE_string(configuration_directory, "",
              "First directory in which configuration files are searched, "
              "second is always the Cartographer installation to allow "
              "including files from there.");
DEFINE_string(configuration_basename, "",
              "Basename, i.e. not containing any directory prefix, of the "
              "configuration file.");

namespace cartographer_ros {
namespace {

NodeOptions LoadOptions() {
  auto file_resolver = cartographer::common::make_unique<
      cartographer::common::ConfigurationFileResolver>(
      std::vector<string>{FLAGS_configuration_directory});
  const string code =
      file_resolver->GetFileContentOrDie(FLAGS_configuration_basename);
  cartographer::common::LuaParameterDictionary lua_parameter_dictionary(
      code, std::move(file_resolver));

  return CreateNodeOptions(&lua_parameter_dictionary);
}

void Run() {
  const auto options = LoadOptions();
  constexpr double kTfBufferCacheTimeInNs = 1e15; // 1 million seconds
  tf2_ros::Buffer tf_buffer{::tf2::Duration(kTfBufferCacheTimeInNs)};
  tf2_ros::TransformListener tf(tf_buffer);
  Node node(options, &tf_buffer);
  node.Initialize();

  int trajectory_id = -1;
  std::unordered_set<string> expected_sensor_ids;

  auto clock_subscriber = node.node_handle()->create_subscription<asiframework_msgs::msg::AsiTime>("asi_clock",
    [&](asiframework_msgs::msg::AsiTime::SharedPtr msg) {
        node.map_builder_bridge()->last_time = msg->time;
    });

  constexpr char lean_pose_topic[] = "Vehicle_Pose";
  auto lean_odometry_subscriber = node.node_handle()->create_subscription<localization_msgs::msg::PoseWithCovarianceLeanRelativeStamped>(lean_pose_topic,
    [&](localization_msgs::msg::PoseWithCovarianceLeanRelativeStamped::ConstSharedPtr lean_msg) {

        auto psn = lean_msg->pose.position;
        auto pso = lean_msg->pose.orientation;

        if (std::isnan(psn.x) || std::isnan(psn.y) || std::isnan(psn.z)) return;
        if (std::isnan(pso.x) || std::isnan(pso.y) || std::isnan(pso.z) || std::isnan(pso.w)) return;

        auto msg = std::make_shared<nav_msgs::msg::Odometry>();
        msg->header = lean_msg->header;
        msg->child_frame_id = lean_msg->child_frame_id;
        msg->pose.pose.position = psn;
        msg->pose.pose.orientation = pso;

        // we don't need the covariance (and 4 of the 6 position covs don't work), but as a reference:
        //auto pc = lean_msg->position_covariance;
        //auto oc = lean_msg->orientation_covariance;
        //msg->pose.covariance = {0};
        //msg->pose.covariance[0] = pc[0];
        //msg->pose.covariance[1] = msg->pose.covariance[6] = pc[1];
        //msg->pose.covariance[2] = msg->pose.covariance[12] = pc[2];
        //msg->pose.covariance[7] = pc[3];
        //msg->pose.covariance[4] = msg->pose.covariance[13] = pc[4];
        //msg->pose.covariance[14] = pc[5];
        //msg->pose.covariance[21] = oc[0];
        //msg->pose.covariance[22] = msg->pose.covariance[27] = oc[1];
        //msg->pose.covariance[23] = msg->pose.covariance[33] = oc[2];
        //msg->pose.covariance[28] = oc[3];
        //msg->pose.covariance[29] = msg->pose.covariance[34] = oc[4];
        //msg->pose.covariance[35] = oc[5];

        // msg.twist not used either

        node.map_builder_bridge()
          ->sensor_bridge(trajectory_id)
          ->HandleOdometryMessage(lean_pose_topic, msg);
    }, rmw_qos_profile_default);
  expected_sensor_ids.insert(lean_pose_topic);


  // For 2D SLAM, subscribe to exactly one horizontal laser.
  rclcpp::Subscription<sensor_msgs::msg::LaserScan>::SharedPtr laser_scan_subscriber;
  if (options.use_laser_scan) {
    laser_scan_subscriber = node.node_handle()->create_subscription<sensor_msgs::msg::LaserScan>(
                   kLaserScanTopic,
                   [&](sensor_msgs::msg::LaserScan::ConstSharedPtr msg) {
                     node.map_builder_bridge()
                     ->sensor_bridge(trajectory_id)
                     ->HandleLaserScanMessage(kLaserScanTopic, msg);
                 }, rmw_qos_profile_default);
    expected_sensor_ids.insert(kLaserScanTopic);
  }

  rclcpp::Subscription<sensor_msgs::msg::MultiEchoLaserScan>::SharedPtr multi_echo_laser_scan_subscriber;
  if (options.use_multi_echo_laser_scan) {
    multi_echo_laser_scan_subscriber = node.node_handle()->create_subscription<sensor_msgs::msg::MultiEchoLaserScan>(
                   kMultiEchoLaserScanTopic,
                   [&](sensor_msgs::msg::MultiEchoLaserScan::ConstSharedPtr msg) {
                     node.map_builder_bridge()
                     ->sensor_bridge(trajectory_id)
                     ->HandleMultiEchoLaserScanMessage(kMultiEchoLaserScanTopic, msg);
                 }, rmw_qos_profile_default);
    expected_sensor_ids.insert(kMultiEchoLaserScanTopic);
  }

  // For 3D SLAM, subscribe to all point clouds topics.
  std::vector<rclcpp::Subscription<sensor_msgs::msg::PointCloud2>::SharedPtr> point_cloud_subscribers;
  if (options.num_point_clouds > 0) {
    for (int i = 0; i < options.num_point_clouds; ++i) {
      string topic = kPointCloud2Topic;
      if (options.num_point_clouds > 1) {
        topic += "_" + std::to_string(i + 1);
      }
      point_cloud_subscribers.push_back(node.node_handle()->create_subscription<sensor_msgs::msg::PointCloud2>(
          topic,
	  [&, topic](sensor_msgs::msg::PointCloud2::ConstSharedPtr msg) {
                node.map_builder_bridge()
                    ->sensor_bridge(trajectory_id)
                    ->HandlePointCloud2Message(topic, msg);
	  }, rmw_qos_profile_default));
      expected_sensor_ids.insert(topic);
    }
  }

  // For 2D SLAM, subscribe to the IMU if we expect it. For 3D SLAM, the IMU is
  // required.
  rclcpp::Subscription<sensor_msgs::msg::Imu>::SharedPtr imu_subscriber;
  if (options.map_builder_options.use_trajectory_builder_3d() ||
      (options.map_builder_options.use_trajectory_builder_2d() &&
       options.map_builder_options.trajectory_builder_2d_options()
           .use_imu_data())) {
    imu_subscriber = node.node_handle()->create_subscription<sensor_msgs::msg::Imu>(
                  kImuTopic,
                  [&](sensor_msgs::msg::Imu::ConstSharedPtr msg) {
                        node.map_builder_bridge()
                        ->sensor_bridge(trajectory_id)
                        ->HandleImuMessage(kImuTopic, msg);
                  }, rmw_qos_profile_default);
    expected_sensor_ids.insert(kImuTopic);
  }

  // For both 2D and 3D SLAM, odometry is optional.
  rclcpp::Subscription<nav_msgs::msg::Odometry>::SharedPtr odometry_subscriber;
  if (options.use_odometry) {
    odometry_subscriber = node.node_handle()->create_subscription<nav_msgs::msg::Odometry>(
        kOdometryTopic,
        [&](nav_msgs::msg::Odometry::ConstSharedPtr msg) {
              node.map_builder_bridge()
                  ->sensor_bridge(trajectory_id)
                  ->HandleOdometryMessage(kOdometryTopic, msg);
        }, rmw_qos_profile_default);
    expected_sensor_ids.insert(kOdometryTopic);
  }

  trajectory_id = node.map_builder_bridge()->AddTrajectory(
      expected_sensor_ids, options.tracking_frame);

<<<<<<< HEAD
  ::rclcpp::service::Service<::cartographer_ros_msgs::srv::FinishTrajectory>::SharedPtr finish_trajectory_server;

  finish_trajectory_server = node.node_handle()->create_service<::cartographer_ros_msgs::srv::FinishTrajectory>(kFinishTrajectoryServiceName,
        [&] (
             const std::shared_ptr<::cartographer_ros_msgs::srv::FinishTrajectory::Request> request,
             std::shared_ptr<::cartographer_ros_msgs::srv::FinishTrajectory::Response> response)
        {
          (void)response;
          const int previous_trajectory_id = trajectory_id;
          trajectory_id = node.map_builder_bridge()->AddTrajectory(expected_sensor_ids, options.tracking_frame);
          node.map_builder_bridge()->FinishTrajectory(previous_trajectory_id);
          node.map_builder_bridge()->WriteAssets(request->stem);
        });

  rclcpp::spin(node.node_handle());
=======
  ::ros::ServiceServer finish_trajectory_server =
      node.node_handle()->advertiseService(
          kFinishTrajectoryServiceName,
          boost::function<bool(
              ::cartographer_ros_msgs::FinishTrajectory::Request&,
              ::cartographer_ros_msgs::FinishTrajectory::Response&)>(
              [&](::cartographer_ros_msgs::FinishTrajectory::Request& request,
                  ::cartographer_ros_msgs::FinishTrajectory::Response&) {
                const int previous_trajectory_id = trajectory_id;
                trajectory_id = node.map_builder_bridge()->AddTrajectory(
                    expected_sensor_ids, options.tracking_frame);
                node.map_builder_bridge()->FinishTrajectory(
                    previous_trajectory_id);
                node.map_builder_bridge()->WriteAssets(request.stem);
                return true;
              }));

  ::ros::spin();
>>>>>>> 6b147dd4

  node.map_builder_bridge()->FinishTrajectory(trajectory_id);
}

}  // namespace
}  // namespace cartographer_ros

int main(int argc, char** argv) {
  google::InitGoogleLogging(argv[0]);
  google::ParseCommandLineFlags(&argc, &argv, true);

  CHECK(!FLAGS_configuration_directory.empty())
      << "-configuration_directory is missing.";
  CHECK(!FLAGS_configuration_basename.empty())
      << "-configuration_basename is missing.";

  ::rclcpp::init(argc, argv);

  cartographer_ros::ScopedRosLogSink ros_log_sink;
  cartographer_ros::Run();
  ::rclcpp::shutdown();
}<|MERGE_RESOLUTION|>--- conflicted
+++ resolved
@@ -182,23 +182,6 @@
   trajectory_id = node.map_builder_bridge()->AddTrajectory(
       expected_sensor_ids, options.tracking_frame);
 
-<<<<<<< HEAD
-  ::rclcpp::service::Service<::cartographer_ros_msgs::srv::FinishTrajectory>::SharedPtr finish_trajectory_server;
-
-  finish_trajectory_server = node.node_handle()->create_service<::cartographer_ros_msgs::srv::FinishTrajectory>(kFinishTrajectoryServiceName,
-        [&] (
-             const std::shared_ptr<::cartographer_ros_msgs::srv::FinishTrajectory::Request> request,
-             std::shared_ptr<::cartographer_ros_msgs::srv::FinishTrajectory::Response> response)
-        {
-          (void)response;
-          const int previous_trajectory_id = trajectory_id;
-          trajectory_id = node.map_builder_bridge()->AddTrajectory(expected_sensor_ids, options.tracking_frame);
-          node.map_builder_bridge()->FinishTrajectory(previous_trajectory_id);
-          node.map_builder_bridge()->WriteAssets(request->stem);
-        });
-
-  rclcpp::spin(node.node_handle());
-=======
   ::ros::ServiceServer finish_trajectory_server =
       node.node_handle()->advertiseService(
           kFinishTrajectoryServiceName,
@@ -216,8 +199,19 @@
                 return true;
               }));
 
-  ::ros::spin();
->>>>>>> 6b147dd4
+  finish_trajectory_server = node.node_handle()->create_service<::cartographer_ros_msgs::srv::FinishTrajectory>(kFinishTrajectoryServiceName,
+        [&] (
+             const std::shared_ptr<::cartographer_ros_msgs::srv::FinishTrajectory::Request> request,
+             std::shared_ptr<::cartographer_ros_msgs::srv::FinishTrajectory::Response> response)
+        {
+          (void)response;
+          const int previous_trajectory_id = trajectory_id;
+          trajectory_id = node.map_builder_bridge()->AddTrajectory(expected_sensor_ids, options.tracking_frame);
+          node.map_builder_bridge()->FinishTrajectory(previous_trajectory_id);
+          node.map_builder_bridge()->WriteAssets(request->stem);
+        });
+
+  rclcpp::spin(node.node_handle());
 
   node.map_builder_bridge()->FinishTrajectory(trajectory_id);
 }
