/*
 * Copyright 2016 The Cartographer Authors
 *
 * Licensed under the Apache License, Version 2.0 (the "License");
 * you may not use this file except in compliance with the License.
 * You may obtain a copy of the License at
 *
 *      http://www.apache.org/licenses/LICENSE-2.0
 *
 * Unless required by applicable law or agreed to in writing, software
 * distributed under the License is distributed on an "AS IS" BASIS,
 * WITHOUT WARRANTIES OR CONDITIONS OF ANY KIND, either express or implied.
 * See the License for the specific language governing permissions and
 * limitations under the License.
 */

#include <string>
#include <vector>

#include "cartographer/common/configuration_file_resolver.h"
#include "cartographer/common/make_unique.h"
#include "cartographer_ros/asi_node.h"
#include "cartographer_ros/node_options.h"
#include "cartographer_ros/ros_log_sink.h"
#include "tf2_ros/transform_listener.h"

DEFINE_string(configuration_directory, "",
              "First directory in which configuration files are searched, "
              "second is always the Cartographer installation to allow "
              "including files from there.");
DEFINE_string(configuration_basename, "",
              "Basename, i.e. not containing any directory prefix, of the "
              "configuration file.");
<<<<<<< HEAD
DEFINE_string(map_filename_to_load, "", "If non-empty, filename of a map to load.");
DEFINE_string(map_filename_to_store, "", "If non-empty, filename of a map to save on exit (Ctrl+C or SIGINT).");
=======
DEFINE_string(map_filename, "", "If non-empty, filename of a map to load.");
DEFINE_bool(
    start_trajectory_with_default_topics, true,
    "Enable to immediately start the first trajectory with default topics.");
>>>>>>> 5a2db79f

namespace cartographer_ros {

void Run() {
  tf2_ros::Buffer tf_buffer(tf2::Duration(std::chrono::minutes(2)), false); // original timeout was 11 days; that seems overkill (and memory kill)
  tf2_ros::TransformListener tf(tf_buffer); // makes its own node and thread inside
  NodeOptions node_options;
  TrajectoryOptions trajectory_options;
  std::tie(node_options, trajectory_options) =
      LoadOptions(FLAGS_configuration_directory, FLAGS_configuration_basename);

  AsiNode node(node_options, &tf_buffer);
  if (!FLAGS_map_filename_to_load.empty()) {
    node.LoadMap(FLAGS_map_filename_to_load);
  }

  if (FLAGS_start_trajectory_with_default_topics) {
    node.StartTrajectoryWithDefaultTopics(trajectory_options);
  }

  rclcpp::spin(node.node_handle());

  node.FinishAllTrajectories();
  node.RunFinalOptimization(); // not sure how to wait for this; it seems async

  if (!FLAGS_map_filename_to_store.empty()) {
    node.SerializeState(FLAGS_map_filename_to_store);
  }
}

}  // namespace cartographer_ros

int main(int argc, char** argv) {
  google::InitGoogleLogging(argv[0]);
  google::ParseCommandLineFlags(&argc, &argv, true);

  CHECK(!FLAGS_configuration_directory.empty())
      << "-configuration_directory is missing.";
  CHECK(!FLAGS_configuration_basename.empty())
      << "-configuration_basename is missing.";

  ::rclcpp::init(argc, argv);
  cartographer_ros::ScopedRosLogSink ros_log_sink;
  cartographer_ros::Run();
}<|MERGE_RESOLUTION|>--- conflicted
+++ resolved
@@ -31,15 +31,11 @@
 DEFINE_string(configuration_basename, "",
               "Basename, i.e. not containing any directory prefix, of the "
               "configuration file.");
-<<<<<<< HEAD
 DEFINE_string(map_filename_to_load, "", "If non-empty, filename of a map to load.");
 DEFINE_string(map_filename_to_store, "", "If non-empty, filename of a map to save on exit (Ctrl+C or SIGINT).");
-=======
-DEFINE_string(map_filename, "", "If non-empty, filename of a map to load.");
 DEFINE_bool(
     start_trajectory_with_default_topics, true,
     "Enable to immediately start the first trajectory with default topics.");
->>>>>>> 5a2db79f
 
 namespace cartographer_ros {
 
