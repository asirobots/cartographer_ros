--- conflicted
+++ resolved
@@ -115,11 +115,6 @@
 
 add_subdirectory(cartographer_ros)
 
-<<<<<<< HEAD
-install(TARGETS pose_translator RUNTIME DESTINATION bin)
-
-=======
->>>>>>> 39b73020
 install(TARGETS
   ${PROJECT_NAME}
   ARCHIVE DESTINATION lib
