# Copyright 2016 The Cartographer Authors
#
# Licensed under the Apache License, Version 2.0 (the "License");
# you may not use this file except in compliance with the License.
# You may obtain a copy of the License at
#
#      http://www.apache.org/licenses/LICENSE-2.0
#
# Unless required by applicable law or agreed to in writing, software
# distributed under the License is distributed on an "AS IS" BASIS,
# WITHOUT WARRANTIES OR CONDITIONS OF ANY KIND, either express or implied.
# See the License for the specific language governing permissions and
# limitations under the License.

cmake_minimum_required(VERSION 3.5)

project(cartographer_ros_msgs)

if(NOT WIN32)
  set(CMAKE_CXX_FLAGS "${CMAKE_CXX_FLAGS} -std=c++14 -Wall -Wextra")
endif()

find_package(ament_cmake REQUIRED)
find_package(builtin_interfaces REQUIRED)
find_package(rosidl_default_generators REQUIRED)
find_package(std_msgs REQUIRED)
find_package(geometry_msgs REQUIRED)

find_package(cartographer REQUIRED)
include("${CARTOGRAPHER_CMAKE_DIR}/functions.cmake")
google_initialize_cartographer_project()

rosidl_generate_interfaces(${PROJECT_NAME}
  "msg/SubmapList.msg"
  "msg/SubmapEntry.msg"
  "msg/SensorTopics.msg"
  "msg/TrajectoryOptions.msg"
  "srv/SubmapQuery.srv"
  "srv/FinishTrajectory.srv"
  "srv/StartTrajectory.srv"
  "srv/WriteState.srv"
  DEPENDENCIES builtin_interfaces std_msgs geometry_msgs
  ADD_LINTER_TESTS
)

ament_export_dependencies(rosidl_default_runtime)

<<<<<<< HEAD
ament_package()
=======
add_message_files(
  FILES
    SubmapList.msg
    SubmapEntry.msg
    SubmapTexture.msg
    SensorTopics.msg
    TrajectoryOptions.msg
)

add_service_files(
  FILES
    SubmapQuery.srv
    FinishTrajectory.srv
    StartTrajectory.srv
    WriteState.srv
)

generate_messages(
  DEPENDENCIES
    geometry_msgs
)

catkin_package(
  CATKIN_DEPENDS
    ${PACKAGE_DEPENDENCIES}
)
>>>>>>> d5e66472
<|MERGE_RESOLUTION|>--- conflicted
+++ resolved
@@ -33,6 +33,7 @@
 rosidl_generate_interfaces(${PROJECT_NAME}
   "msg/SubmapList.msg"
   "msg/SubmapEntry.msg"
+  "msg/SubmapTexture.msg"
   "msg/SensorTopics.msg"
   "msg/TrajectoryOptions.msg"
   "srv/SubmapQuery.srv"
@@ -45,33 +46,4 @@
 
 ament_export_dependencies(rosidl_default_runtime)
 
-<<<<<<< HEAD
-ament_package()
-=======
-add_message_files(
-  FILES
-    SubmapList.msg
-    SubmapEntry.msg
-    SubmapTexture.msg
-    SensorTopics.msg
-    TrajectoryOptions.msg
-)
-
-add_service_files(
-  FILES
-    SubmapQuery.srv
-    FinishTrajectory.srv
-    StartTrajectory.srv
-    WriteState.srv
-)
-
-generate_messages(
-  DEPENDENCIES
-    geometry_msgs
-)
-
-catkin_package(
-  CATKIN_DEPENDS
-    ${PACKAGE_DEPENDENCIES}
-)
->>>>>>> d5e66472
+ament_package()